{
 "cells": [
  {
   "cell_type": "code",
   "execution_count": 59,
   "metadata": {},
   "outputs": [],
   "source": [
    "#am\n",
    "import pandas as pd\n",
    "from ipynb.fs.full.cleaning_account_dim import check_na_columns"
   ]
  },
  {
   "cell_type": "code",
   "execution_count": 60,
   "metadata": {},
   "outputs": [
    {
     "name": "stderr",
     "output_type": "stream",
     "text": [
      "<>:1: SyntaxWarning: invalid escape sequence '\\d'\n",
      "<>:1: SyntaxWarning: invalid escape sequence '\\d'\n",
      "C:\\Users\\ITO\\AppData\\Local\\Temp\\ipykernel_29892\\147009408.py:1: SyntaxWarning: invalid escape sequence '\\d'\n",
      "  df = pd.read_csv(\"..\\data\\syf_id_20250325.csv\")\n"
     ]
    },
    {
     "data": {
      "text/html": [
       "<div>\n",
       "<style scoped>\n",
       "    .dataframe tbody tr th:only-of-type {\n",
       "        vertical-align: middle;\n",
       "    }\n",
       "\n",
       "    .dataframe tbody tr th {\n",
       "        vertical-align: top;\n",
       "    }\n",
       "\n",
       "    .dataframe thead th {\n",
       "        text-align: right;\n",
       "    }\n",
       "</style>\n",
       "<table border=\"1\" class=\"dataframe\">\n",
       "  <thead>\n",
       "    <tr style=\"text-align: right;\">\n",
       "      <th></th>\n",
       "      <th>ds_id</th>\n",
       "      <th>account_nbr_pty</th>\n",
       "      <th>confidence_level</th>\n",
       "      <th>open_date</th>\n",
       "      <th>closed_date</th>\n",
       "    </tr>\n",
       "  </thead>\n",
       "  <tbody>\n",
       "    <tr>\n",
       "      <th>0</th>\n",
       "      <td>O4khZfhXa2CcmIM9lI7ESrQRM1ypTAkH</td>\n",
       "      <td>7CvIGUYp2era9NFA</td>\n",
       "      <td>HIGH</td>\n",
       "      <td>2005-12-12</td>\n",
       "      <td>NaN</td>\n",
       "    </tr>\n",
       "    <tr>\n",
       "      <th>1</th>\n",
       "      <td>An8eibS3OUqawbhjkVaUWOA95FbPJnDO</td>\n",
       "      <td>8631QmQa2F5U84TQ</td>\n",
       "      <td>HIGH</td>\n",
       "      <td>2021-10-31</td>\n",
       "      <td>NaN</td>\n",
       "    </tr>\n",
       "    <tr>\n",
       "      <th>2</th>\n",
       "      <td>I428G9M27M8qBRi1LC2Uu6Jiq4xdw3md</td>\n",
       "      <td>KMGjSyDldINUEYTS</td>\n",
       "      <td>HIGH</td>\n",
       "      <td>2017-09-13</td>\n",
       "      <td>NaN</td>\n",
       "    </tr>\n",
       "    <tr>\n",
       "      <th>3</th>\n",
       "      <td>0nM2JXxAp6Kw8xtF7N0TOw9nMqXzRsh7</td>\n",
       "      <td>pCz3B3yfpXlORZcD</td>\n",
       "      <td>HIGH</td>\n",
       "      <td>2024-07-12</td>\n",
       "      <td>NaN</td>\n",
       "    </tr>\n",
       "    <tr>\n",
       "      <th>4</th>\n",
       "      <td>IQF02sVHSPZQWHetdS2lcLUCrXGCrvXy</td>\n",
       "      <td>FSglswDATksbQMh5</td>\n",
       "      <td>HIGH</td>\n",
       "      <td>2024-06-16</td>\n",
       "      <td>NaN</td>\n",
       "    </tr>\n",
       "    <tr>\n",
       "      <th>...</th>\n",
       "      <td>...</td>\n",
       "      <td>...</td>\n",
       "      <td>...</td>\n",
       "      <td>...</td>\n",
       "      <td>...</td>\n",
       "    </tr>\n",
       "    <tr>\n",
       "      <th>18065</th>\n",
       "      <td>U3GwS2DCnTpyEGuyiCXwu4DqbJ4NOdiv</td>\n",
       "      <td>O8H3XD3LtZVm0wtc</td>\n",
       "      <td>HIGH</td>\n",
       "      <td>2016-03-10</td>\n",
       "      <td>NaN</td>\n",
       "    </tr>\n",
       "    <tr>\n",
       "      <th>18066</th>\n",
       "      <td>NZSp7l8x8r87GOxLGqUBC4D5gxdMEA5U</td>\n",
       "      <td>vYlAEpj8osc2rZEQ</td>\n",
       "      <td>HIGH</td>\n",
       "      <td>2022-12-12</td>\n",
       "      <td>NaN</td>\n",
       "    </tr>\n",
       "    <tr>\n",
       "      <th>18067</th>\n",
       "      <td>qk956y2nSV8hHZNP0ECEa55TRK0KzAk7</td>\n",
       "      <td>X8aVrdUfx4rFQkfQ</td>\n",
       "      <td>HIGH</td>\n",
       "      <td>2018-09-02</td>\n",
       "      <td>NaN</td>\n",
       "    </tr>\n",
       "    <tr>\n",
       "      <th>18068</th>\n",
       "      <td>bz6OQd2zqoS2r45KRs1ZGlxV7Z3UJ3DF</td>\n",
       "      <td>Sz2VPj21QxTGu90V</td>\n",
       "      <td>HIGH</td>\n",
       "      <td>2023-10-08</td>\n",
       "      <td>NaN</td>\n",
       "    </tr>\n",
       "    <tr>\n",
       "      <th>18069</th>\n",
       "      <td>Xx98Wha7qdkegYGlpNoXkD3xM9giQtKQ</td>\n",
       "      <td>TnOrbHpnlIPrwO4r</td>\n",
       "      <td>HIGH</td>\n",
       "      <td>2022-01-25</td>\n",
       "      <td>NaN</td>\n",
       "    </tr>\n",
       "  </tbody>\n",
       "</table>\n",
       "<p>18070 rows × 5 columns</p>\n",
       "</div>"
      ],
      "text/plain": [
       "                                  ds_id   account_nbr_pty confidence_level  \\\n",
       "0      O4khZfhXa2CcmIM9lI7ESrQRM1ypTAkH  7CvIGUYp2era9NFA             HIGH   \n",
       "1      An8eibS3OUqawbhjkVaUWOA95FbPJnDO  8631QmQa2F5U84TQ             HIGH   \n",
       "2      I428G9M27M8qBRi1LC2Uu6Jiq4xdw3md  KMGjSyDldINUEYTS             HIGH   \n",
       "3      0nM2JXxAp6Kw8xtF7N0TOw9nMqXzRsh7  pCz3B3yfpXlORZcD             HIGH   \n",
       "4      IQF02sVHSPZQWHetdS2lcLUCrXGCrvXy  FSglswDATksbQMh5             HIGH   \n",
       "...                                 ...               ...              ...   \n",
       "18065  U3GwS2DCnTpyEGuyiCXwu4DqbJ4NOdiv  O8H3XD3LtZVm0wtc             HIGH   \n",
       "18066  NZSp7l8x8r87GOxLGqUBC4D5gxdMEA5U  vYlAEpj8osc2rZEQ             HIGH   \n",
       "18067  qk956y2nSV8hHZNP0ECEa55TRK0KzAk7  X8aVrdUfx4rFQkfQ             HIGH   \n",
       "18068  bz6OQd2zqoS2r45KRs1ZGlxV7Z3UJ3DF  Sz2VPj21QxTGu90V             HIGH   \n",
       "18069  Xx98Wha7qdkegYGlpNoXkD3xM9giQtKQ  TnOrbHpnlIPrwO4r             HIGH   \n",
       "\n",
       "        open_date  closed_date  \n",
       "0      2005-12-12          NaN  \n",
       "1      2021-10-31          NaN  \n",
       "2      2017-09-13          NaN  \n",
       "3      2024-07-12          NaN  \n",
       "4      2024-06-16          NaN  \n",
       "...           ...          ...  \n",
       "18065  2016-03-10          NaN  \n",
       "18066  2022-12-12          NaN  \n",
       "18067  2018-09-02          NaN  \n",
       "18068  2023-10-08          NaN  \n",
       "18069  2022-01-25          NaN  \n",
       "\n",
       "[18070 rows x 5 columns]"
      ]
     },
     "execution_count": 60,
     "metadata": {},
     "output_type": "execute_result"
    }
   ],
   "source": [
    "df = pd.read_csv(\"..\\data\\syf_id_20250325.csv\")\n",
    "df"
   ]
  },
  {
   "cell_type": "code",
   "execution_count": 61,
   "metadata": {},
   "outputs": [
    {
     "data": {
      "text/plain": [
       "closed_date         18070\n",
       "ds_id                  34\n",
       "account_nbr_pty         0\n",
       "confidence_level        0\n",
       "open_date               0\n",
       "dtype: int64"
      ]
     },
     "execution_count": 61,
     "metadata": {},
     "output_type": "execute_result"
    }
   ],
   "source": [
    "check_na_columns(df)"
   ]
  },
  {
   "cell_type": "code",
   "execution_count": null,
   "metadata": {},
<<<<<<< HEAD
=======
   "outputs": [],
   "source": []
  },
  {
   "cell_type": "code",
   "execution_count": 62,
   "metadata": {},
>>>>>>> 71e362ff
   "outputs": [
    {
     "data": {
      "text/html": [
       "<div>\n",
       "<style scoped>\n",
       "    .dataframe tbody tr th:only-of-type {\n",
       "        vertical-align: middle;\n",
       "    }\n",
       "\n",
       "    .dataframe tbody tr th {\n",
       "        vertical-align: top;\n",
       "    }\n",
       "\n",
       "    .dataframe thead th {\n",
       "        text-align: right;\n",
       "    }\n",
       "</style>\n",
       "<table border=\"1\" class=\"dataframe\">\n",
       "  <thead>\n",
       "    <tr style=\"text-align: right;\">\n",
       "      <th></th>\n",
       "      <th>ds_id</th>\n",
       "      <th>account_nbr_pty</th>\n",
       "      <th>confidence_level</th>\n",
       "      <th>open_date</th>\n",
       "      <th>closed_date</th>\n",
       "    </tr>\n",
       "  </thead>\n",
       "  <tbody>\n",
       "    <tr>\n",
       "      <th>0</th>\n",
       "      <td>O4khZfhXa2CcmIM9lI7ESrQRM1ypTAkH</td>\n",
       "      <td>7CvIGUYp2era9NFA</td>\n",
       "      <td>HIGH</td>\n",
       "      <td>2005-12-12</td>\n",
       "      <td>Open</td>\n",
       "    </tr>\n",
       "    <tr>\n",
       "      <th>1</th>\n",
       "      <td>An8eibS3OUqawbhjkVaUWOA95FbPJnDO</td>\n",
       "      <td>8631QmQa2F5U84TQ</td>\n",
       "      <td>HIGH</td>\n",
       "      <td>2021-10-31</td>\n",
       "      <td>Open</td>\n",
       "    </tr>\n",
       "    <tr>\n",
       "      <th>2</th>\n",
       "      <td>I428G9M27M8qBRi1LC2Uu6Jiq4xdw3md</td>\n",
       "      <td>KMGjSyDldINUEYTS</td>\n",
       "      <td>HIGH</td>\n",
       "      <td>2017-09-13</td>\n",
       "      <td>Open</td>\n",
       "    </tr>\n",
       "    <tr>\n",
       "      <th>3</th>\n",
       "      <td>0nM2JXxAp6Kw8xtF7N0TOw9nMqXzRsh7</td>\n",
       "      <td>pCz3B3yfpXlORZcD</td>\n",
       "      <td>HIGH</td>\n",
       "      <td>2024-07-12</td>\n",
       "      <td>Open</td>\n",
       "    </tr>\n",
       "    <tr>\n",
       "      <th>4</th>\n",
       "      <td>IQF02sVHSPZQWHetdS2lcLUCrXGCrvXy</td>\n",
       "      <td>FSglswDATksbQMh5</td>\n",
       "      <td>HIGH</td>\n",
       "      <td>2024-06-16</td>\n",
       "      <td>Open</td>\n",
       "    </tr>\n",
       "    <tr>\n",
       "      <th>...</th>\n",
       "      <td>...</td>\n",
       "      <td>...</td>\n",
       "      <td>...</td>\n",
       "      <td>...</td>\n",
       "      <td>...</td>\n",
       "    </tr>\n",
       "    <tr>\n",
       "      <th>18065</th>\n",
       "      <td>U3GwS2DCnTpyEGuyiCXwu4DqbJ4NOdiv</td>\n",
       "      <td>O8H3XD3LtZVm0wtc</td>\n",
       "      <td>HIGH</td>\n",
       "      <td>2016-03-10</td>\n",
       "      <td>Open</td>\n",
       "    </tr>\n",
       "    <tr>\n",
       "      <th>18066</th>\n",
       "      <td>NZSp7l8x8r87GOxLGqUBC4D5gxdMEA5U</td>\n",
       "      <td>vYlAEpj8osc2rZEQ</td>\n",
       "      <td>HIGH</td>\n",
       "      <td>2022-12-12</td>\n",
       "      <td>Open</td>\n",
       "    </tr>\n",
       "    <tr>\n",
       "      <th>18067</th>\n",
       "      <td>qk956y2nSV8hHZNP0ECEa55TRK0KzAk7</td>\n",
       "      <td>X8aVrdUfx4rFQkfQ</td>\n",
       "      <td>HIGH</td>\n",
       "      <td>2018-09-02</td>\n",
       "      <td>Open</td>\n",
       "    </tr>\n",
       "    <tr>\n",
       "      <th>18068</th>\n",
       "      <td>bz6OQd2zqoS2r45KRs1ZGlxV7Z3UJ3DF</td>\n",
       "      <td>Sz2VPj21QxTGu90V</td>\n",
       "      <td>HIGH</td>\n",
       "      <td>2023-10-08</td>\n",
       "      <td>Open</td>\n",
       "    </tr>\n",
       "    <tr>\n",
       "      <th>18069</th>\n",
       "      <td>Xx98Wha7qdkegYGlpNoXkD3xM9giQtKQ</td>\n",
       "      <td>TnOrbHpnlIPrwO4r</td>\n",
       "      <td>HIGH</td>\n",
       "      <td>2022-01-25</td>\n",
       "      <td>Open</td>\n",
       "    </tr>\n",
       "  </tbody>\n",
       "</table>\n",
       "<p>18070 rows × 5 columns</p>\n",
       "</div>"
      ],
      "text/plain": [
       "                                  ds_id   account_nbr_pty confidence_level  \\\n",
       "0      O4khZfhXa2CcmIM9lI7ESrQRM1ypTAkH  7CvIGUYp2era9NFA             HIGH   \n",
       "1      An8eibS3OUqawbhjkVaUWOA95FbPJnDO  8631QmQa2F5U84TQ             HIGH   \n",
       "2      I428G9M27M8qBRi1LC2Uu6Jiq4xdw3md  KMGjSyDldINUEYTS             HIGH   \n",
       "3      0nM2JXxAp6Kw8xtF7N0TOw9nMqXzRsh7  pCz3B3yfpXlORZcD             HIGH   \n",
       "4      IQF02sVHSPZQWHetdS2lcLUCrXGCrvXy  FSglswDATksbQMh5             HIGH   \n",
       "...                                 ...               ...              ...   \n",
       "18065  U3GwS2DCnTpyEGuyiCXwu4DqbJ4NOdiv  O8H3XD3LtZVm0wtc             HIGH   \n",
       "18066  NZSp7l8x8r87GOxLGqUBC4D5gxdMEA5U  vYlAEpj8osc2rZEQ             HIGH   \n",
       "18067  qk956y2nSV8hHZNP0ECEa55TRK0KzAk7  X8aVrdUfx4rFQkfQ             HIGH   \n",
       "18068  bz6OQd2zqoS2r45KRs1ZGlxV7Z3UJ3DF  Sz2VPj21QxTGu90V             HIGH   \n",
       "18069  Xx98Wha7qdkegYGlpNoXkD3xM9giQtKQ  TnOrbHpnlIPrwO4r             HIGH   \n",
       "\n",
       "        open_date closed_date  \n",
       "0      2005-12-12        Open  \n",
       "1      2021-10-31        Open  \n",
       "2      2017-09-13        Open  \n",
       "3      2024-07-12        Open  \n",
       "4      2024-06-16        Open  \n",
       "...           ...         ...  \n",
       "18065  2016-03-10        Open  \n",
       "18066  2022-12-12        Open  \n",
       "18067  2018-09-02        Open  \n",
       "18068  2023-10-08        Open  \n",
       "18069  2022-01-25        Open  \n",
       "\n",
       "[18070 rows x 5 columns]"
      ]
     },
     "execution_count": 62,
     "metadata": {},
     "output_type": "execute_result"
    }
   ],
   "source": [
    "# the entirety of closed_date is blank\n",
    "# so all accounts are still open\n",
    "\n",
    "df[\"closed_date\"] = df[\"closed_date\"].fillna(\"Open\")\n",
    "df"
   ]
  },
  {
   "cell_type": "code",
   "execution_count": 63,
   "metadata": {},
   "outputs": [
    {
     "data": {
      "text/plain": [
       "ds_id               34\n",
       "account_nbr_pty      0\n",
       "confidence_level     0\n",
       "open_date            0\n",
       "closed_date          0\n",
       "dtype: int64"
      ]
     },
     "execution_count": 63,
     "metadata": {},
     "output_type": "execute_result"
    }
   ],
   "source": [
    "check_na_columns(df)"
   ]
  },
  {
   "cell_type": "code",
   "execution_count": 64,
   "metadata": {},
   "outputs": [],
   "source": [
    "import numpy as np"
   ]
  },
  {
   "cell_type": "code",
   "execution_count": 65,
   "metadata": {},
   "outputs": [
    {
     "data": {
      "text/plain": [
       "ds_id                       object\n",
       "account_nbr_pty             object\n",
       "confidence_level            object\n",
       "open_date           datetime64[ns]\n",
       "closed_date                 object\n",
       "dtype: object"
      ]
     },
     "execution_count": 65,
     "metadata": {},
     "output_type": "execute_result"
    }
   ],
   "source": [
    "df[\"open_date\"] = pd.to_datetime(df[\"open_date\"])\n",
    "df.dtypes"
   ]
  },
  {
   "cell_type": "code",
   "execution_count": 57,
   "metadata": {},
   "outputs": [
    {
     "data": {
      "text/html": [
       "<div>\n",
       "<style scoped>\n",
       "    .dataframe tbody tr th:only-of-type {\n",
       "        vertical-align: middle;\n",
       "    }\n",
       "\n",
       "    .dataframe tbody tr th {\n",
       "        vertical-align: top;\n",
       "    }\n",
       "\n",
       "    .dataframe thead th {\n",
       "        text-align: right;\n",
       "    }\n",
       "</style>\n",
       "<table border=\"1\" class=\"dataframe\">\n",
       "  <thead>\n",
       "    <tr style=\"text-align: right;\">\n",
       "      <th></th>\n",
       "      <th>ds_id</th>\n",
       "      <th>account_nbr_pty</th>\n",
       "      <th>confidence_level</th>\n",
       "      <th>open_date</th>\n",
       "      <th>closed_date</th>\n",
       "    </tr>\n",
       "  </thead>\n",
       "  <tbody>\n",
       "    <tr>\n",
       "      <th>1162</th>\n",
       "      <td>NaN</td>\n",
       "      <td>cYp9xuKSlLv4C2mj</td>\n",
       "      <td>HIGH</td>\n",
       "      <td>2019-03-25</td>\n",
       "      <td>Open</td>\n",
       "    </tr>\n",
       "    <tr>\n",
       "      <th>1665</th>\n",
       "      <td>NaN</td>\n",
       "      <td>YpZCmyeAdlJQRtZd</td>\n",
       "      <td>HIGH</td>\n",
       "      <td>1973-08-25</td>\n",
       "      <td>Open</td>\n",
       "    </tr>\n",
       "    <tr>\n",
       "      <th>1860</th>\n",
       "      <td>NaN</td>\n",
       "      <td>EIuR8eEaMtgJniA7</td>\n",
       "      <td>HIGH</td>\n",
       "      <td>2023-09-18</td>\n",
       "      <td>Open</td>\n",
       "    </tr>\n",
       "    <tr>\n",
       "      <th>2108</th>\n",
       "      <td>NaN</td>\n",
       "      <td>rl4G7eUX0q5wK3id</td>\n",
       "      <td>HIGH</td>\n",
       "      <td>2015-06-17</td>\n",
       "      <td>Open</td>\n",
       "    </tr>\n",
       "    <tr>\n",
       "      <th>2159</th>\n",
       "      <td>NaN</td>\n",
       "      <td>FLMi7VytA20yas8W</td>\n",
       "      <td>HIGH</td>\n",
       "      <td>2022-01-18</td>\n",
       "      <td>Open</td>\n",
       "    </tr>\n",
       "    <tr>\n",
       "      <th>2537</th>\n",
       "      <td>NaN</td>\n",
       "      <td>RKhi1fVprdDTIVBf</td>\n",
       "      <td>HIGH</td>\n",
       "      <td>1989-11-01</td>\n",
       "      <td>Open</td>\n",
       "    </tr>\n",
       "    <tr>\n",
       "      <th>3201</th>\n",
       "      <td>NaN</td>\n",
       "      <td>i7r58NY1PHbIxiJd</td>\n",
       "      <td>HIGH</td>\n",
       "      <td>2023-08-11</td>\n",
       "      <td>Open</td>\n",
       "    </tr>\n",
       "    <tr>\n",
       "      <th>3940</th>\n",
       "      <td>NaN</td>\n",
       "      <td>dyEKWtblwDh6bP6q</td>\n",
       "      <td>HIGH</td>\n",
       "      <td>2023-07-05</td>\n",
       "      <td>Open</td>\n",
       "    </tr>\n",
       "    <tr>\n",
       "      <th>5306</th>\n",
       "      <td>NaN</td>\n",
       "      <td>5ulpBijaaRayIzWD</td>\n",
       "      <td>HIGH</td>\n",
       "      <td>2023-12-06</td>\n",
       "      <td>Open</td>\n",
       "    </tr>\n",
       "    <tr>\n",
       "      <th>5879</th>\n",
       "      <td>NaN</td>\n",
       "      <td>JaiYty4tHWD8IUnO</td>\n",
       "      <td>HIGH</td>\n",
       "      <td>2023-12-26</td>\n",
       "      <td>Open</td>\n",
       "    </tr>\n",
       "    <tr>\n",
       "      <th>6203</th>\n",
       "      <td>NaN</td>\n",
       "      <td>STk9OV5CwajnWoqQ</td>\n",
       "      <td>HIGH</td>\n",
       "      <td>2024-02-12</td>\n",
       "      <td>Open</td>\n",
       "    </tr>\n",
       "    <tr>\n",
       "      <th>6830</th>\n",
       "      <td>NaN</td>\n",
       "      <td>YFAnbewtKRx7p9qo</td>\n",
       "      <td>HIGH</td>\n",
       "      <td>2025-03-19</td>\n",
       "      <td>Open</td>\n",
       "    </tr>\n",
       "    <tr>\n",
       "      <th>7151</th>\n",
       "      <td>NaN</td>\n",
       "      <td>uCQoxFtLuIRB5r6A</td>\n",
       "      <td>HIGH</td>\n",
       "      <td>2023-10-12</td>\n",
       "      <td>Open</td>\n",
       "    </tr>\n",
       "    <tr>\n",
       "      <th>7672</th>\n",
       "      <td>NaN</td>\n",
       "      <td>n48bJW55KnS5OLQT</td>\n",
       "      <td>HIGH</td>\n",
       "      <td>2024-05-23</td>\n",
       "      <td>Open</td>\n",
       "    </tr>\n",
       "    <tr>\n",
       "      <th>7847</th>\n",
       "      <td>NaN</td>\n",
       "      <td>N7izPthMbBRdJIDC</td>\n",
       "      <td>HIGH</td>\n",
       "      <td>2024-11-29</td>\n",
       "      <td>Open</td>\n",
       "    </tr>\n",
       "    <tr>\n",
       "      <th>8794</th>\n",
       "      <td>NaN</td>\n",
       "      <td>XId7FiKFuGbUMmtM</td>\n",
       "      <td>HIGH</td>\n",
       "      <td>2023-08-18</td>\n",
       "      <td>Open</td>\n",
       "    </tr>\n",
       "    <tr>\n",
       "      <th>9019</th>\n",
       "      <td>NaN</td>\n",
       "      <td>vGNM9QWuBxP5CN76</td>\n",
       "      <td>HIGH</td>\n",
       "      <td>2019-06-12</td>\n",
       "      <td>Open</td>\n",
       "    </tr>\n",
       "    <tr>\n",
       "      <th>10474</th>\n",
       "      <td>NaN</td>\n",
       "      <td>Y0jVvTugGAyMDrsL</td>\n",
       "      <td>HIGH</td>\n",
       "      <td>2023-12-08</td>\n",
       "      <td>Open</td>\n",
       "    </tr>\n",
       "    <tr>\n",
       "      <th>10875</th>\n",
       "      <td>NaN</td>\n",
       "      <td>uDghfFrqlKxjYVP8</td>\n",
       "      <td>HIGH</td>\n",
       "      <td>2013-09-15</td>\n",
       "      <td>Open</td>\n",
       "    </tr>\n",
       "    <tr>\n",
       "      <th>12062</th>\n",
       "      <td>NaN</td>\n",
       "      <td>p3903R2afvbJQ7LL</td>\n",
       "      <td>HIGH</td>\n",
       "      <td>2017-08-01</td>\n",
       "      <td>Open</td>\n",
       "    </tr>\n",
       "    <tr>\n",
       "      <th>12169</th>\n",
       "      <td>NaN</td>\n",
       "      <td>OlceMhHVXLWipZbt</td>\n",
       "      <td>HIGH</td>\n",
       "      <td>2023-10-29</td>\n",
       "      <td>Open</td>\n",
       "    </tr>\n",
       "    <tr>\n",
       "      <th>12920</th>\n",
       "      <td>NaN</td>\n",
       "      <td>bWRFIYosR9jhZfpV</td>\n",
       "      <td>HIGH</td>\n",
       "      <td>2023-06-04</td>\n",
       "      <td>Open</td>\n",
       "    </tr>\n",
       "    <tr>\n",
       "      <th>13806</th>\n",
       "      <td>NaN</td>\n",
       "      <td>ByybDjjcZV97Cv59</td>\n",
       "      <td>HIGH</td>\n",
       "      <td>2023-11-27</td>\n",
       "      <td>Open</td>\n",
       "    </tr>\n",
       "    <tr>\n",
       "      <th>13971</th>\n",
       "      <td>NaN</td>\n",
       "      <td>zsZn4HlmbqtBz3KR</td>\n",
       "      <td>HIGH</td>\n",
       "      <td>2021-08-15</td>\n",
       "      <td>Open</td>\n",
       "    </tr>\n",
       "    <tr>\n",
       "      <th>14109</th>\n",
       "      <td>NaN</td>\n",
       "      <td>PLxWruFVRD0gorGq</td>\n",
       "      <td>HIGH</td>\n",
       "      <td>2023-09-03</td>\n",
       "      <td>Open</td>\n",
       "    </tr>\n",
       "    <tr>\n",
       "      <th>14141</th>\n",
       "      <td>NaN</td>\n",
       "      <td>JUc15yoRQCfBRVQA</td>\n",
       "      <td>HIGH</td>\n",
       "      <td>1997-10-02</td>\n",
       "      <td>Open</td>\n",
       "    </tr>\n",
       "    <tr>\n",
       "      <th>14165</th>\n",
       "      <td>NaN</td>\n",
       "      <td>Tm26nTmU5budULh1</td>\n",
       "      <td>HIGH</td>\n",
       "      <td>2014-07-08</td>\n",
       "      <td>Open</td>\n",
       "    </tr>\n",
       "    <tr>\n",
       "      <th>15539</th>\n",
       "      <td>NaN</td>\n",
       "      <td>92nZrkORtnYyLhCF</td>\n",
       "      <td>HIGH</td>\n",
       "      <td>2024-09-02</td>\n",
       "      <td>Open</td>\n",
       "    </tr>\n",
       "    <tr>\n",
       "      <th>15877</th>\n",
       "      <td>NaN</td>\n",
       "      <td>UJ66aM7bqx8MbsYN</td>\n",
       "      <td>HIGH</td>\n",
       "      <td>2023-09-10</td>\n",
       "      <td>Open</td>\n",
       "    </tr>\n",
       "    <tr>\n",
       "      <th>16049</th>\n",
       "      <td>NaN</td>\n",
       "      <td>Uf7LZnOXAmUA1PeZ</td>\n",
       "      <td>HIGH</td>\n",
       "      <td>2024-01-17</td>\n",
       "      <td>Open</td>\n",
       "    </tr>\n",
       "    <tr>\n",
       "      <th>16611</th>\n",
       "      <td>NaN</td>\n",
       "      <td>NeQcnIgDAK98fjSW</td>\n",
       "      <td>HIGH</td>\n",
       "      <td>1989-09-15</td>\n",
       "      <td>Open</td>\n",
       "    </tr>\n",
       "    <tr>\n",
       "      <th>16635</th>\n",
       "      <td>NaN</td>\n",
       "      <td>BAqAGym6jYTXvTA2</td>\n",
       "      <td>HIGH</td>\n",
       "      <td>2023-11-03</td>\n",
       "      <td>Open</td>\n",
       "    </tr>\n",
       "    <tr>\n",
       "      <th>17140</th>\n",
       "      <td>NaN</td>\n",
       "      <td>ouN4NxXOkv7uUrbd</td>\n",
       "      <td>HIGH</td>\n",
       "      <td>2021-05-31</td>\n",
       "      <td>Open</td>\n",
       "    </tr>\n",
       "    <tr>\n",
       "      <th>18009</th>\n",
       "      <td>NaN</td>\n",
       "      <td>ZJ5DrcBdrDQ5qwWU</td>\n",
       "      <td>HIGH</td>\n",
       "      <td>2023-04-23</td>\n",
       "      <td>Open</td>\n",
       "    </tr>\n",
       "  </tbody>\n",
       "</table>\n",
       "</div>"
      ],
      "text/plain": [
       "      ds_id   account_nbr_pty confidence_level   open_date closed_date\n",
       "1162    NaN  cYp9xuKSlLv4C2mj             HIGH  2019-03-25        Open\n",
       "1665    NaN  YpZCmyeAdlJQRtZd             HIGH  1973-08-25        Open\n",
       "1860    NaN  EIuR8eEaMtgJniA7             HIGH  2023-09-18        Open\n",
       "2108    NaN  rl4G7eUX0q5wK3id             HIGH  2015-06-17        Open\n",
       "2159    NaN  FLMi7VytA20yas8W             HIGH  2022-01-18        Open\n",
       "2537    NaN  RKhi1fVprdDTIVBf             HIGH  1989-11-01        Open\n",
       "3201    NaN  i7r58NY1PHbIxiJd             HIGH  2023-08-11        Open\n",
       "3940    NaN  dyEKWtblwDh6bP6q             HIGH  2023-07-05        Open\n",
       "5306    NaN  5ulpBijaaRayIzWD             HIGH  2023-12-06        Open\n",
       "5879    NaN  JaiYty4tHWD8IUnO             HIGH  2023-12-26        Open\n",
       "6203    NaN  STk9OV5CwajnWoqQ             HIGH  2024-02-12        Open\n",
       "6830    NaN  YFAnbewtKRx7p9qo             HIGH  2025-03-19        Open\n",
       "7151    NaN  uCQoxFtLuIRB5r6A             HIGH  2023-10-12        Open\n",
       "7672    NaN  n48bJW55KnS5OLQT             HIGH  2024-05-23        Open\n",
       "7847    NaN  N7izPthMbBRdJIDC             HIGH  2024-11-29        Open\n",
       "8794    NaN  XId7FiKFuGbUMmtM             HIGH  2023-08-18        Open\n",
       "9019    NaN  vGNM9QWuBxP5CN76             HIGH  2019-06-12        Open\n",
       "10474   NaN  Y0jVvTugGAyMDrsL             HIGH  2023-12-08        Open\n",
       "10875   NaN  uDghfFrqlKxjYVP8             HIGH  2013-09-15        Open\n",
       "12062   NaN  p3903R2afvbJQ7LL             HIGH  2017-08-01        Open\n",
       "12169   NaN  OlceMhHVXLWipZbt             HIGH  2023-10-29        Open\n",
       "12920   NaN  bWRFIYosR9jhZfpV             HIGH  2023-06-04        Open\n",
       "13806   NaN  ByybDjjcZV97Cv59             HIGH  2023-11-27        Open\n",
       "13971   NaN  zsZn4HlmbqtBz3KR             HIGH  2021-08-15        Open\n",
       "14109   NaN  PLxWruFVRD0gorGq             HIGH  2023-09-03        Open\n",
       "14141   NaN  JUc15yoRQCfBRVQA             HIGH  1997-10-02        Open\n",
       "14165   NaN  Tm26nTmU5budULh1             HIGH  2014-07-08        Open\n",
       "15539   NaN  92nZrkORtnYyLhCF             HIGH  2024-09-02        Open\n",
       "15877   NaN  UJ66aM7bqx8MbsYN             HIGH  2023-09-10        Open\n",
       "16049   NaN  Uf7LZnOXAmUA1PeZ             HIGH  2024-01-17        Open\n",
       "16611   NaN  NeQcnIgDAK98fjSW             HIGH  1989-09-15        Open\n",
       "16635   NaN  BAqAGym6jYTXvTA2             HIGH  2023-11-03        Open\n",
       "17140   NaN  ouN4NxXOkv7uUrbd             HIGH  2021-05-31        Open\n",
       "18009   NaN  ZJ5DrcBdrDQ5qwWU             HIGH  2023-04-23        Open"
      ]
     },
     "execution_count": 57,
     "metadata": {},
     "output_type": "execute_result"
    }
   ],
   "source": [
    "df[df[\"ds_id\"].isnull()]"
   ]
  },
  {
   "cell_type": "code",
   "execution_count": 66,
   "metadata": {},
   "outputs": [
    {
     "name": "stderr",
     "output_type": "stream",
     "text": [
      "<>:1: SyntaxWarning: invalid escape sequence '\\c'\n",
      "<>:1: SyntaxWarning: invalid escape sequence '\\c'\n",
      "C:\\Users\\ITO\\AppData\\Local\\Temp\\ipykernel_29892\\2327739140.py:1: SyntaxWarning: invalid escape sequence '\\c'\n",
      "  df.to_csv(\"..\\cleaned_data\\cleaned_syf_id_20250325.csv\",index=False)\n"
     ]
    }
   ],
   "source": [
    "df.to_csv(\"..\\cleaned_data\\cleaned_syf_id_20250325.csv\",index=False)"
   ]
  }
 ],
 "metadata": {
  "kernelspec": {
   "display_name": "Python 3",
   "language": "python",
   "name": "python3"
  },
  "language_info": {
   "codemirror_mode": {
    "name": "ipython",
    "version": 3
   },
   "file_extension": ".py",
   "mimetype": "text/x-python",
   "name": "python",
   "nbconvert_exporter": "python",
   "pygments_lexer": "ipython3",
   "version": "3.12.4"
  }
 },
 "nbformat": 4,
 "nbformat_minor": 2
}<|MERGE_RESOLUTION|>--- conflicted
+++ resolved
@@ -217,8 +217,6 @@
    "cell_type": "code",
    "execution_count": null,
    "metadata": {},
-<<<<<<< HEAD
-=======
    "outputs": [],
    "source": []
   },
@@ -226,7 +224,6 @@
    "cell_type": "code",
    "execution_count": 62,
    "metadata": {},
->>>>>>> 71e362ff
    "outputs": [
     {
      "data": {
